--- conflicted
+++ resolved
@@ -18,9 +18,6 @@
 
 # --- Datasets / Outputs ---
 output/
-<<<<<<< HEAD
-test_output/
-=======
 out/
 data/
 *.csv
@@ -28,7 +25,6 @@
 *.json
 *.xlsx
 *.tsv
->>>>>>> 749419cd
 
 # --- Jupyter / VSCode ---
 .ipynb_checkpoints/
