--- conflicted
+++ resolved
@@ -9,21 +9,6 @@
 from tempfile import NamedTemporaryFile
 from typing import Iterable, Mapping
 
-<<<<<<< HEAD
-"""I/O helpers with pathlib-friendly APIs and safe writes."""
-from __future__ import annotations
-
-import csv
-import hashlib
-import json
-import logging
-import os
-from pathlib import Path
-from tempfile import NamedTemporaryFile
-from typing import Iterable, Mapping
-
-=======
->>>>>>> 96fb7f38
 LOGGER = logging.getLogger("utils.io")
 
 
@@ -33,10 +18,6 @@
 
 def ensure_dir(path: os.PathLike[str] | str) -> Path:
     """Create a directory if needed and return it as a Path."""
-<<<<<<< HEAD
-
-=======
->>>>>>> 96fb7f38
     directory = Path(path)
     try:
         directory.mkdir(parents=True, exist_ok=True)
@@ -48,10 +29,6 @@
 
 def atomic_write(path: os.PathLike[str] | str, data: bytes) -> Path:
     """Atomically write bytes to *path* using a temporary file."""
-<<<<<<< HEAD
-
-=======
->>>>>>> 96fb7f38
     target = Path(path)
     ensure_dir(target.parent)
     tmp_path: Path | None = None
@@ -74,10 +51,6 @@
 
 def atomic_write_iter(path: os.PathLike[str] | str, chunks: Iterable[bytes]) -> Path:
     """Atomically write a stream of *chunks* to *path*."""
-<<<<<<< HEAD
-
-=======
->>>>>>> 96fb7f38
     target = Path(path)
     ensure_dir(target.parent)
     tmp_path: Path | None = None
@@ -101,14 +74,6 @@
 
 def write_text(path: os.PathLike[str] | str, content: str, *, encoding: str = "utf-8") -> Path:
     return atomic_write(path, content.encode(encoding))
-<<<<<<< HEAD
-
-
-def read_text(path: os.PathLike[str] | str, *, encoding: str = "utf-8") -> str:
-    """Read text content from a file."""
-    return Path(path).read_text(encoding=encoding)
-=======
->>>>>>> 96fb7f38
 
 
 def write_json(path: os.PathLike[str] | str, obj: object) -> Path:
@@ -150,13 +115,4 @@
             writer.writerow(list(header))
         for row in rows:
             writer.writerow(list(row))
-    return target
-<<<<<<< HEAD
-
-
-def now_iso() -> str:
-    from datetime import datetime, timezone
-
-=======
->>>>>>> 96fb7f38
-    return datetime.now(timezone.utc).astimezone().isoformat()+    return target