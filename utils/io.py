--- conflicted
+++ resolved
@@ -1,12 +1,5 @@
 """I/O helpers with pathlib-friendly APIs and safe writes."""
 from __future__ import annotations
-
-<<<<<<< HEAD
-=======
-"""I/O helpers with pathlib-friendly APIs and safe writes."""
-from __future__ import annotations
-
->>>>>>> af7ecfd5
 import csv
 import hashlib
 import json
@@ -25,10 +18,6 @@
 
 def ensure_dir(path: os.PathLike[str] | str) -> Path:
     """Create a directory if needed and return it as a Path."""
-<<<<<<< HEAD
-=======
-
->>>>>>> af7ecfd5
     directory = Path(path)
     try:
         directory.mkdir(parents=True, exist_ok=True)
@@ -40,10 +29,6 @@
 
 def atomic_write(path: os.PathLike[str] | str, data: bytes) -> Path:
     """Atomically write bytes to *path* using a temporary file."""
-<<<<<<< HEAD
-=======
-
->>>>>>> af7ecfd5
     target = Path(path)
     ensure_dir(target.parent)
     tmp_path: Path | None = None
@@ -66,10 +51,6 @@
 
 def atomic_write_iter(path: os.PathLike[str] | str, chunks: Iterable[bytes]) -> Path:
     """Atomically write a stream of *chunks* to *path*."""
-<<<<<<< HEAD
-=======
-
->>>>>>> af7ecfd5
     target = Path(path)
     ensure_dir(target.parent)
     tmp_path: Path | None = None
@@ -135,23 +116,4 @@
         for row in rows:
             writer.writerow(list(row))
     return target
-<<<<<<< HEAD
-
-
-def now_iso() -> str:
-    from datetime import datetime, timezone
-=======
->>>>>>> af7ecfd5
-
-    return datetime.now(timezone.utc).astimezone().isoformat()
-
-<<<<<<< HEAD
-
-def read_text(path: os.PathLike[str] | str, *, encoding: str = "utf-8") -> str:
-    return Path(path).read_text(encoding=encoding)
-=======
-def now_iso() -> str:
-    from datetime import datetime, timezone
-
-    return datetime.now(timezone.utc).astimezone().isoformat()
->>>>>>> af7ecfd5
+    return datetime.now(timezone.utc).astimezone().isoformat()